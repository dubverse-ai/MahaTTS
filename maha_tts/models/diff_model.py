'''
inspiration taken from https://github.com/neonbjb/tortoise-tts/blob/main/tortoise/models/diffusion_decoder.py
'''
import sys
import torch
import torch.nn as nn
import torch.nn.functional as F
import math

from maha_tts.config import config
from torch import autocast
from maha_tts.models.modules import QuartzNetBlock,AttentionBlock,mySequential,normalization,SCBD,SqueezeExcite,GST

def timestep_embedding(timesteps, dim, max_period=10000):
    """
    Create sinusoidal timestep embeddings.

    :param timesteps: a 1-D Tensor of N indices, one per batch element.
                      These may be fractional.
    :param dim: the dimension of the output.
    :param max_period: controls the minimum frequency of the embeddings.
    :return: an [N x dim] Tensor of positional embeddings.
    """
    half = dim // 2
    freqs = torch.exp(
        -math.log(max_period) * torch.arange(start=0, end=half, dtype=torch.float32) / half
    ).to(device=timesteps.device)
    args = timesteps[:, None].float() * freqs[None]
    embedding = torch.cat([torch.cos(args), torch.sin(args)], dim=-1)
    if dim % 2:
        embedding = torch.cat([embedding, torch.zeros_like(embedding[:, :1])], dim=-1)
    return embedding

class TimestepBlock(nn.Module):
    def forward(self, x, emb):
        """
        Apply the module to `x` given `emb` timestep embeddings.
        """

class TimestepEmbedSequential(nn.Sequential, TimestepBlock):
    def forward(self, x, emb):
        for layer in self:
            if isinstance(layer, TimestepBlock):
                x = layer(x, emb)
            else:
                x = layer(x)
        return x

class QuartzNetBlock(TimestepBlock):
    '''Similar to Resnet block with Batchnorm and dropout, and using Separable conv in the middle.
    if its the last layer,set se = False and separable = False, and use a projection layer on top of this.
    '''
    def __init__(self,nin,nout,emb_channels,kernel_size=3,dropout=0.1,R=1,se=True,ratio=8,separable=False,bias=True,use_scale_shift_norm=True):
        super(QuartzNetBlock,self).__init__()
        self.use_scale_shift_norm = use_scale_shift_norm
        self.se=se
        self.in_layers = mySequential(
            nn.Conv1d(nin,nout,kernel_size=1,padding='same',bias=bias),
            normalization(nout) #nn.BatchNorm1d(nout,eps)
        )

        self.residual=mySequential(
            nn.Conv1d(nin,nout,kernel_size=1,padding='same',bias=bias),
            normalization(nout) #nn.BatchNorm1d(nout,eps)
        )

        nin=nout
        model=[]

        self.emb_layers = nn.Sequential(
            nn.SiLU(),
            nn.Linear(
                emb_channels,
                2 * nout if use_scale_shift_norm else nout,
            ),
        )

        for i in range(R-1):
            model.append(SCBD(nin,nout,kernel_size,dropout,bias=bias))
            nin=nout

        if separable:
            model.append(SCBD(nin,nout,kernel_size,dropout,rd=False,bias=bias))
        else:
            model.append(SCBD(nin,nout,kernel_size,dropout,rd=False,separable=False,bias=bias))

        self.model=mySequential(*model)
        if self.se:
            self.se_layer=SqueezeExcite(nin,ratio)

        self.mout= mySequential(nn.SiLU(),nn.Dropout(dropout))

    def forward(self,x,emb,mask=None):
        x_new=self.in_layers(x)
        emb = self.emb_layers(emb)
        while len(emb.shape) < len(x_new.shape):
            emb = emb[..., None]
        scale, shift = torch.chunk(emb, 2, dim=1)
        x_new = x_new * (1 + scale) + shift
        y,_=self.model(x_new)

        if self.se:
            y,_=self.se_layer(y,mask)
        y+=self.residual(x)
        y=self.mout(y)

        return y

class QuartzAttn(TimestepBlock):
    def __init__(self, model_channels, dropout, num_heads):
        super().__init__()
        self.resblk = QuartzNetBlock(model_channels, model_channels, model_channels,dropout=dropout,use_scale_shift_norm=True)
        self.attn = AttentionBlock(model_channels, num_heads, relative_pos_embeddings=True)

    def forward(self, x, time_emb):
        y = self.resblk(x, time_emb)
        return self.attn(y)

class QuartzNet9x5(nn.Module):
    def __init__(self,model_channels,num_heads,dropout=0.1,enable_fp16=False):
        super(QuartzNet9x5,self).__init__()
        self.enable_fp16 = enable_fp16

        self.conv1=QuartzNetBlock(model_channels,model_channels,model_channels,kernel_size=3,dropout=dropout,R=3)
        kernels=[5,7,9,13,15,17]
        quartznet=[]
        attn=[]
        for i in kernels:
            quartznet.append(QuartzNetBlock(model_channels,model_channels,model_channels,kernel_size=i,dropout=dropout,R=5,se=True))
            attn.append(AttentionBlock(model_channels, num_heads, relative_pos_embeddings=True))

        kernels=[21,23,25]
        quartznet.append(QuartzNetBlock(model_channels,model_channels,model_channels,kernel_size=21,dropout=dropout,R=5,se=True))
        attn.append(AttentionBlock(model_channels, num_heads, relative_pos_embeddings=True))

        for i in kernels[1:]:
            quartznet.append(QuartzNetBlock(model_channels,model_channels,model_channels,kernel_size=i,dropout=dropout,R=5,se=True))
            attn.append(AttentionBlock(model_channels, num_heads, relative_pos_embeddings=True))
        #mask?
        # quartznet.append(QuartzNetBlock(model_channels,model_channels,model_channels,kernel_size=1,dropout=0.1,R=1,separable=False))
        # self.quartznet2=mySequential(*quartznet2)
        self.quartznet= nn.ModuleList(quartznet)
        self.attn = nn.ModuleList(attn)
        self.conv2=QuartzNetBlock(model_channels,model_channels,model_channels,kernel_size=3,dropout=dropout,R=3,separable=False)
        self.conv3=nn.Conv1d(model_channels, model_channels, 1, padding='same')


    def forward(self, x, time_emb):
        x = self.conv1(x,time_emb)
        # with autocast(x.device.type, enabled=self.enable_fp16):
        for n,(layer,attn) in enumerate(zip(self.quartznet,self.attn)):
            x = layer(x,time_emb) #256 dim
            x = attn(x)
            # x = self.quartznet[-1](x,time_emb)
        
        x = self.conv2(x.float(),time_emb)
        x = self.conv3(x.float())
        return x

class DiffModel(nn.Module):

    def __init__(
        self,
        input_channels=80,
        output_channels=160,
        model_channels=256,
        num_heads=8,
        dropout=0.1,
        num_layers=8,
        multispeaker = True,
        style_tokens = 100,
        enable_fp16=False,
        condition_free_per=0.1,
        training = False,
        ar_active = False,
        in_latent_channels = 10004
    ):

        super().__init__()
        self.input_channels = input_channels
        self.model_channels = model_channels
        self.output_channels = output_channels
        self.num_heads = num_heads
        self.dropout = dropout
        self.num_layers = num_layers
        self.enable_fp16 = enable_fp16
        self.condition_free_per = condition_free_per
        self.training = training
        self.multispeaker = multispeaker
        self.ar_active = ar_active
        self.in_latent_channels = in_latent_channels

        if not self.ar_active:
            self.code_emb = nn.Embedding(config.semantic_model_centroids+1,model_channels)
            self.code_converter = mySequential( #maybe add postional embeddings
                # SCBD(model_channels,model_channels,3,rd=False),
                AttentionBlock(model_channels, num_heads, relative_pos_embeddings=True),
                AttentionBlock(model_channels, num_heads, relative_pos_embeddings=True),
                AttentionBlock(model_channels, num_heads, relative_pos_embeddings=True),
            )
        else:
            self.code_converter = mySequential(
                nn.Conv1d(self.in_latent_channels, model_channels, 3, padding=1),
                AttentionBlock(model_channels, num_heads, relative_pos_embeddings=True),
                AttentionBlock(model_channels, num_heads, relative_pos_embeddings=True),
                AttentionBlock(model_channels, num_heads, relative_pos_embeddings=True),
                AttentionBlock(model_channels, num_heads, relative_pos_embeddings=True),
            )
        if self.multispeaker:
            self.GST = GST(model_channels,num_heads,in_channels=input_channels)
        self.code_norm = normalization(model_channels)
        self.time_norm = normalization(model_channels)
        self.noise_norm = normalization(model_channels)
        self.code_time_norm = normalization(model_channels)
        
        # self.code_latent = []
        self.time_embed = mySequential(
            nn.Linear(model_channels, model_channels),
            nn.SiLU(),
            nn.Linear(model_channels, model_channels),)
        
        self.input_block = nn.Conv1d(input_channels,model_channels,3,1,1)
        self.unconditioned_embedding = nn.Parameter(torch.randn(1,model_channels,1))
        # self.integrating_conv = nn.Conv1d(model_channels*2, model_channels, kernel_size=1)

        self.code_time = TimestepEmbedSequential(QuartzAttn(model_channels, dropout, num_heads),QuartzAttn(model_channels, dropout, num_heads),QuartzAttn(model_channels, dropout, num_heads))
        self.layers = QuartzNet9x5(model_channels,num_heads,self.enable_fp16,self.dropout)

        self.out = nn.Sequential(
            normalization(model_channels),
            nn.SiLU(),
            nn.Conv1d(model_channels, output_channels, 3, padding=1),
        )
    
    def get_speaker_latent(self, ref_mels):
        ref_mels = ref_mels.unsqueeze(1) if len(
            ref_mels.shape) == 3 else ref_mels

        conds = []
        for j in range(ref_mels.shape[1]):
            conds.append(self.GST(ref_mels[:, j,:,:]))

        conds = torch.cat(conds, dim=-1)
        conds = conds.mean(dim=-1)

        return conds.unsqueeze(2)

    def forward(self ,x,t,code_emb,ref_clips=None,speaker_latents=None,conditioning_free=False):
        # print(timestep_embedding(t.unsqueeze(-1),self.model_channels))
        time_embed = self.time_norm(self.time_embed(timestep_embedding(t.unsqueeze(-1),self.model_channels)).permute(0,2,1)).squeeze(2)
        if conditioning_free:
            code_embed = self.unconditioned_embedding.repeat(x.shape[0], 1, x.shape[-1])
        else:
            if not self.ar_active:
                code_embed = self.code_norm(self.code_converter(self.code_emb(code_emb).permute(0,2,1)))
            else:
                code_embed = self.code_norm(self.code_converter(code_emb))
        # print(code_embed.shape)
        if self.multispeaker:
            assert speaker_latents is not None or ref_clips is not None
            if ref_clips is not None:
                speaker_latents = self.get_speaker_latent(ref_clips)
            cond_scale, cond_shift = torch.chunk(speaker_latents, 2, dim=1)
            code_embed = code_embed * (1 + cond_scale) + cond_shift
        if self.training and self.condition_free_per > 0:
            unconditioned_batches = torch.rand((code_embed.shape[0], 1, 1),
                                               device=code_embed.device) < self.condition_free_per
            code_embed = torch.where(unconditioned_batches, self.unconditioned_embedding.repeat(code_embed.shape[0], 1, 1),
                                   code_embed)

        expanded_code_emb = F.interpolate(code_embed, size=x.shape[-1], mode='nearest') #try different modes
        
        x_cond = self.code_time_norm(self.code_time(expanded_code_emb,time_embed))

        x = self.noise_norm(self.input_block(x))
        x += x_cond
        x = self.layers(x, time_embed)
        out = self.out(x)
        return out


def load_diff_model(checkpoint,device,model_channels=512,ar_active=False,len_code_labels=10004):
    diff_model = DiffModel(input_channels=80,
                 output_channels=160,
<<<<<<< HEAD
                 model_channels=1024,
                 num_heads=16,
                 dropout=0.1,
=======
                 model_channels=512,
                 num_heads=8,
                 dropout=0.15,
>>>>>>> d1a2d402
                 condition_free_per=0.0,
                 multispeaker=True,
                 training=False,
                 ar_active=ar_active,
                 in_latent_channels = len_code_labels)

    # diff_model.load_state_dict(torch.load('/content/LibriTTS_fp64_10k/S2A/_latest.pt',map_location=torch.device('cpu')),strict=True)
    diff_model.load_state_dict(torch.load(checkpoint,map_location=torch.device('cpu')),strict=True)
    diff_model=diff_model.eval().to(device)
    return diff_model


if __name__ == '__main__':

    device = torch.device('cpu')
    diff_model = DiffModel(input_channels=80,
                 output_channels=160,
                 model_channels=1024,
                 num_heads=16,
                 dropout=0.1,
                 num_layers=8,
                 enable_fp16=True,
                 condition_free_per=0.0,
                 multispeaker=True,
                 training=False).to(device)

    batch_Size = 32
    timeseries = 800
    from torchinfo import summary
    summary(diff_model, input_data={'x': torch.randn(batch_Size, 80, timeseries).to(device),
    'ref_clips': torch.randn(batch_Size,3, 80, timeseries).to(device),
    't':torch.LongTensor(size=[batch_Size,]).to(device),
    'code_emb':torch.randint(0,201,(batch_Size,timeseries)).to(device)})<|MERGE_RESOLUTION|>--- conflicted
+++ resolved
@@ -282,15 +282,9 @@
 def load_diff_model(checkpoint,device,model_channels=512,ar_active=False,len_code_labels=10004):
     diff_model = DiffModel(input_channels=80,
                  output_channels=160,
-<<<<<<< HEAD
                  model_channels=1024,
                  num_heads=16,
                  dropout=0.1,
-=======
-                 model_channels=512,
-                 num_heads=8,
-                 dropout=0.15,
->>>>>>> d1a2d402
                  condition_free_per=0.0,
                  multispeaker=True,
                  training=False,
